--- conflicted
+++ resolved
@@ -26,12 +26,8 @@
     # MinisForum
     TM("V3", name="MinisForum V3"): DEFAULT_LANDSCAPE,
     # Steam deck
-<<<<<<< HEAD
     TM("Jupiter", name="Steam Deck LCD"): TQ(True, True, True),
-    TM("Galileo", name="Steam Deck OLED"): TQ(True, False, True),
-=======
     TM("Galileo", name="Steam Deck OLED"): TQ(True, True, True),
->>>>>>> 99606d37
     # GPD
     TM("G1618-04", name="GPD Win 4"): DEFAULT_LANDSCAPE,  # 2023: 0x0416:0x038F
     TM("G1619-04", name="GPD Win Max 2 (04)"): DEFAULT_LANDSCAPE,  # 2023: 27C6:0113
