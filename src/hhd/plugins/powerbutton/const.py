--- conflicted
+++ resolved
@@ -24,15 +24,12 @@
     PBC("GPD Win Mini", "G1617-01"),
     PBC("GPD Win Max 2 2023", "G1619-05"),
     PBC("AYANEO AIR Plus", "AIR Plus", type="hold_emitted"),
-<<<<<<< HEAD
     PBC("AYANEO 2", "AYANEO 2", type="hold_emitted"),
     PBC("AYANEO GEEK", "GEEK", type="hold_emitted"),
     PBC("AYANEO 2S", "AYANEO 2S", type="hold_emitted"),
     PBC("AYANEO GEEK 1S", "GEEK 1S", type="hold_emitted"),
-=======
     PBC("Steam Deck LCD", "SDL", type="hold_emitted", phys=["isa0060", "PNP0C0C", "LNXPWRBN"]),
     PBC("Steam Deck OLED", "SDLD", type="hold_emitted", phys=["isa0060", "PNP0C0C", "LNXPWRBN"]),
->>>>>>> 5ff64023
 ]
 
 DEFAULT_DEVICE: PowerButtonConfig = PBC(
